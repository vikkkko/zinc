--- conflicted
+++ resolved
@@ -14,12 +14,9 @@
 clap = "2.33.0"
 rand = "0.4.5"
 colored = "1.9.0"
-<<<<<<< HEAD
 json = "0.12.1"
 structopt = "0.3.8"
-=======
 lazy_static = "1.4.0"
->>>>>>> d60946e8
 
 pairing = { package = "pairing_ce", version = "0.17.0" }
 bellman = { package = "bellman_ce", version = "0.3.0" }
