use crate::primitive::{Primitive, PrimitiveOperations};
use crate::vm::{Cell, InternalVM, VMInstruction};
use crate::vm::{RuntimeError, VirtualMachine};
use zinc_bytecode::instructions::StoreByIndex;

impl<E, O> VMInstruction<E, O> for StoreByIndex
where
    E: Primitive,
    O: PrimitiveOperations<E>,
{
    fn execute(&self, vm: &mut VirtualMachine<E, O>) -> Result<(), RuntimeError> {
        let index = vm.pop()?.value()?;
        let value = vm.pop()?.value()?;

        let mut array = Vec::new();
        for i in 0..self.len {
            array.push(vm.load(self.address + i)?.value()?);
        }

<<<<<<< HEAD
        let new_array = vm.operations().array_set(array.as_slice(), index, value)?;
=======
        let new_array = vm
            .get_operator()
            .array_set(array.as_slice(), index, value)?;
>>>>>>> 1debae0a

        for (i, value) in new_array.into_iter().enumerate() {
            vm.store(self.address + i, Cell::Value(value))?;
        }

        Ok(())
    }
}<|MERGE_RESOLUTION|>--- conflicted
+++ resolved
@@ -17,13 +17,9 @@
             array.push(vm.load(self.address + i)?.value()?);
         }
 
-<<<<<<< HEAD
-        let new_array = vm.operations().array_set(array.as_slice(), index, value)?;
-=======
         let new_array = vm
-            .get_operator()
+            .operations()
             .array_set(array.as_slice(), index, value)?;
->>>>>>> 1debae0a
 
         for (i, value) in new_array.into_iter().enumerate() {
             vm.store(self.address + i, Cell::Value(value))?;
