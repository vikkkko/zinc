//!
//! A semantic analyzer test.
//!

#![cfg(test)]

use num_bigint::BigInt;

use zinc_bytecode::Call;
use zinc_bytecode::Else;
use zinc_bytecode::EndIf;
use zinc_bytecode::Eq;
use zinc_bytecode::Exit;
use zinc_bytecode::If;
use zinc_bytecode::Instruction;
use zinc_bytecode::Load;
use zinc_bytecode::PushConst;
use zinc_bytecode::Return;
use zinc_bytecode::Store;

#[test]
fn test() {
    let input = r#"
fn main() {
    let mut result = 0;
    let value = 2;
    match value {
        1 => 1,
        _ => {
            result = 42;
            2
        },
    };
}
"#;

    let expected = Ok(vec![
        Instruction::Call(Call::new(2, 0)),
        Instruction::Exit(Exit::new(0)),
        Instruction::PushConst(PushConst::new(
            BigInt::from(0),
            false,
            crate::BITLENGTH_BYTE,
        )),
        Instruction::Store(Store::new(0)),
        Instruction::PushConst(PushConst::new(
            BigInt::from(2),
            false,
            crate::BITLENGTH_BYTE,
        )),
        Instruction::Store(Store::new(1)),
        Instruction::Load(Load::new(1)),
        Instruction::Store(Store::new(2)),
        Instruction::Load(Load::new(2)),
        Instruction::PushConst(PushConst::new(
            BigInt::from(1),
            false,
            crate::BITLENGTH_BYTE,
        )),
        Instruction::Eq(Eq),
        Instruction::If(If),
        Instruction::PushConst(PushConst::new(
            BigInt::from(1),
            false,
            crate::BITLENGTH_BYTE,
        )),
        Instruction::Else(Else),
        Instruction::PushConst(PushConst::new(
            BigInt::from(42),
            false,
            crate::BITLENGTH_BYTE,
        )),
<<<<<<< HEAD
        Instruction::PushConst(PushConst::new(
            BigInt::from(0),
            false,
            crate::BITLENGTH_BYTE,
        )),
        Instruction::StoreByIndex(StoreByIndex::new(0, 1)),
=======
        Instruction::Store(Store::new(0)),
>>>>>>> 505dcf20
        Instruction::PushConst(PushConst::new(
            BigInt::from(2),
            false,
            crate::BITLENGTH_BYTE,
        )),
        Instruction::EndIf(EndIf),
        Instruction::Return(Return::new(0)),
    ]);

    let result = super::get_instructions(input);

    assert_eq!(expected, result);
}<|MERGE_RESOLUTION|>--- conflicted
+++ resolved
@@ -70,16 +70,7 @@
             false,
             crate::BITLENGTH_BYTE,
         )),
-<<<<<<< HEAD
-        Instruction::PushConst(PushConst::new(
-            BigInt::from(0),
-            false,
-            crate::BITLENGTH_BYTE,
-        )),
-        Instruction::StoreByIndex(StoreByIndex::new(0, 1)),
-=======
         Instruction::Store(Store::new(0)),
->>>>>>> 505dcf20
         Instruction::PushConst(PushConst::new(
             BigInt::from(2),
             false,
