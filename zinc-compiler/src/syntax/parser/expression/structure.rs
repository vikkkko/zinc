--- conflicted
+++ resolved
@@ -69,18 +69,8 @@
                     }
                 }
                 State::Path => {
-<<<<<<< HEAD
-                    match match self.next.take() {
-                        Some(token) => token,
-                        None => stream.borrow_mut().next()?,
-                    } {
-                        token
-                        @
-                        Token {
-=======
                     match crate::syntax::take_or_next(self.next.take(), stream.clone())? {
                         token @ Token {
->>>>>>> c7604a67
                             lexeme: Lexeme::Identifier(_),
                             ..
                         } => {
