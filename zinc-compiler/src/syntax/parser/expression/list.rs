--- conflicted
+++ resolved
@@ -26,24 +26,12 @@
         mut initial: Option<Token>,
     ) -> Result<(Vec<Expression>, Option<Token>), Error> {
         loop {
-<<<<<<< HEAD
-            match match initial.take() {
-                Some(token) => token,
-                None => stream.borrow_mut().next()?,
-            } {
-                token
-                @
-                Token {
-=======
             match crate::syntax::take_or_next(initial.take(), stream.clone())? {
                 token @ Token {
->>>>>>> c7604a67
                     lexeme: Lexeme::Symbol(Symbol::ParenthesisRight),
                     ..
                 } => return Ok((self.expressions, Some(token))),
-                token
-                @
-                Token {
+                token @ Token {
                     lexeme: Lexeme::Eof,
                     ..
                 } => return Ok((self.expressions, Some(token))),
