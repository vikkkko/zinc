//!
//! The function-local statement parser.
//!

use std::cell::RefCell;
use std::rc::Rc;

use crate::error::Error;
use crate::lexical::Keyword;
use crate::lexical::Lexeme;
use crate::lexical::Symbol;
use crate::lexical::Token;
use crate::lexical::TokenStream;
use crate::syntax::ConstStatementParser;
use crate::syntax::ExpressionParser;
use crate::syntax::FunctionLocalStatement;
use crate::syntax::LetStatementParser;
use crate::syntax::LoopStatementParser;

#[derive(Default)]
pub struct Parser {
    next: Option<Token>,
}

impl Parser {
    pub fn parse(
        mut self,
        stream: Rc<RefCell<TokenStream>>,
        mut initial: Option<Token>,
    ) -> Result<(FunctionLocalStatement, Option<Token>, bool), Error> {
<<<<<<< HEAD
        let statement = match match initial.take() {
            Some(token) => token,
            None => stream.borrow_mut().next()?,
        } {
            token
            @
            Token {
=======
        let statement = match crate::syntax::take_or_next(initial.take(), stream.clone())? {
            token @ Token {
>>>>>>> c7604a67
                lexeme: Lexeme::Keyword(Keyword::Let),
                ..
            } => {
                let (statement, next) =
                    LetStatementParser::default().parse(stream.clone(), Some(token))?;
                self.next = next;
                FunctionLocalStatement::Let(statement)
            }
            token
            @
            Token {
                lexeme: Lexeme::Keyword(Keyword::Const),
                ..
            } => {
                let (statement, next) =
                    ConstStatementParser::default().parse(stream.clone(), Some(token))?;
                self.next = next;
                FunctionLocalStatement::Const(statement)
            }
            token
            @
            Token {
                lexeme: Lexeme::Keyword(Keyword::For),
                ..
            } => {
                let statement =
                    LoopStatementParser::default().parse(stream.clone(), Some(token))?;
                FunctionLocalStatement::Loop(statement)
            }
            token => {
                let (expression, next) =
                    ExpressionParser::default().parse(stream.clone(), Some(token))?;
                self.next = next;
                FunctionLocalStatement::Expression(expression)
            }
        };
        match statement {
            statement @ FunctionLocalStatement::Expression { .. } => {
                match crate::syntax::take_or_next(self.next.take(), stream)? {
                    Token {
                        lexeme: Lexeme::Symbol(Symbol::Semicolon),
                        ..
                    } => Ok((statement, None, false)),
                    token => Ok((statement, Some(token), true)),
                }
            }
            statement => Ok((statement, None, false)),
        }
    }
}

#[cfg(test)]
mod tests {
    use std::cell::RefCell;
    use std::rc::Rc;

    use super::Parser;
    use crate::lexical;
    use crate::lexical::Lexeme;
    use crate::lexical::Location;
    use crate::lexical::Token;
    use crate::lexical::TokenStream;
    use crate::syntax::BlockExpression;
    use crate::syntax::Expression;
    use crate::syntax::ExpressionElement;
    use crate::syntax::ExpressionObject;
    use crate::syntax::ExpressionOperand;
    use crate::syntax::FunctionLocalStatement;
    use crate::syntax::Identifier;
    use crate::syntax::IntegerLiteral;
    use crate::syntax::LetStatement;
    use crate::syntax::Type;
    use crate::syntax::TypeVariant;

    #[test]
    fn ok_semicolon_terminated() {
        let input = r#"let mut a: u232 = 42;"#;

        let expected = Ok((
            FunctionLocalStatement::Let(LetStatement::new(
                Location::new(1, 1),
                Identifier::new(Location::new(1, 9), "a".to_owned()),
                true,
                Some(Type::new(
                    Location::new(1, 12),
                    TypeVariant::new_integer_unsigned(232),
                )),
                Expression::new(
                    Location::new(1, 19),
                    vec![ExpressionElement::new(
                        Location::new(1, 19),
                        ExpressionObject::Operand(ExpressionOperand::LiteralInteger(
                            IntegerLiteral::new(
                                Location::new(1, 19),
                                lexical::IntegerLiteral::new_decimal("42".to_owned()),
                            ),
                        )),
                    )],
                ),
            )),
            None,
            false,
        ));

        let result = Parser::default().parse(
            Rc::new(RefCell::new(TokenStream::new(input.to_owned()))),
            None,
        );

        assert_eq!(expected, result);
    }

    #[test]
    fn ok_semicolon_unterminated() {
        let input = r#"{ 42 }"#;

        let expected = Ok((
            FunctionLocalStatement::Expression(Expression::new(
                Location::new(1, 1),
                vec![ExpressionElement::new(
                    Location::new(1, 1),
                    ExpressionObject::Operand(ExpressionOperand::Block(BlockExpression::new(
                        Location::new(1, 1),
                        vec![],
                        Some(Expression::new(
                            Location::new(1, 3),
                            vec![ExpressionElement::new(
                                Location::new(1, 3),
                                ExpressionObject::Operand(ExpressionOperand::LiteralInteger(
                                    IntegerLiteral::new(
                                        Location::new(1, 3),
                                        lexical::IntegerLiteral::new_decimal("42".to_owned()),
                                    ),
                                )),
                            )],
                        )),
                    ))),
                )],
            )),
            Some(Token::new(Lexeme::Eof, Location::new(1, 7))),
            true,
        ));

        let result = Parser::default().parse(
            Rc::new(RefCell::new(TokenStream::new(input.to_owned()))),
            None,
        );

        assert_eq!(expected, result);
    }
}<|MERGE_RESOLUTION|>--- conflicted
+++ resolved
@@ -28,18 +28,8 @@
         stream: Rc<RefCell<TokenStream>>,
         mut initial: Option<Token>,
     ) -> Result<(FunctionLocalStatement, Option<Token>, bool), Error> {
-<<<<<<< HEAD
-        let statement = match match initial.take() {
-            Some(token) => token,
-            None => stream.borrow_mut().next()?,
-        } {
-            token
-            @
-            Token {
-=======
         let statement = match crate::syntax::take_or_next(initial.take(), stream.clone())? {
             token @ Token {
->>>>>>> c7604a67
                 lexeme: Lexeme::Keyword(Keyword::Let),
                 ..
             } => {
@@ -48,9 +38,7 @@
                 self.next = next;
                 FunctionLocalStatement::Let(statement)
             }
-            token
-            @
-            Token {
+            token @ Token {
                 lexeme: Lexeme::Keyword(Keyword::Const),
                 ..
             } => {
@@ -59,9 +47,7 @@
                 self.next = next;
                 FunctionLocalStatement::Const(statement)
             }
-            token
-            @
-            Token {
+            token @ Token {
                 lexeme: Lexeme::Keyword(Keyword::For),
                 ..
             } => {
